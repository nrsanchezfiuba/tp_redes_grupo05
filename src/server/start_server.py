from common.args_parser import ArgsParser
from server.utils.server import Server


def main() -> None:
<<<<<<< HEAD
    parser = argparse.ArgumentParser(
        description="Server initialization",
        usage="start_server [-h] [-v | -q] [-H ADDR] [-p PORT] [-s DIRPATH] [-r protocol]",
    )
    parser.add_argument(
        "-v ", "--verbose", action="store_true", help="increase output verbosity"
    )
    parser.add_argument(
        "-q ", "--quiet", action="store_true", help="decrease output verbosity"
    )
    parser.add_argument(
        "-H", "--host", type=str, required=True, metavar="", help="server IP address"
    )
    parser.add_argument(
        "-p", "--port", type=int, required=True, metavar="", help="server port"
    )
    parser.add_argument(
        "-s", "--storage", type=str, metavar="", help="storage dir path"
    )
    parser.add_argument(
        "-r",
        "--protocol",
        type=str,
        default="GBN",
        metavar="",
        help="error recovery protocol",
    )

    args = parser.parse_args()
=======
    args_parser = ArgsParser(
        description="Server to receive files from a client.",
        usage="server [-h] [-v | -q] [-H ADDR] [-p PORT] [-s STORAGE] [-r PROTOCOL]",
        include_storage=True,
    )
>>>>>>> bffa88db

    server = Server(args_parser.get_arguments())
    server.run()


if __name__ == "__main__":
    main()  # pragma: no cover<|MERGE_RESOLUTION|>--- conflicted
+++ resolved
@@ -3,43 +3,11 @@
 
 
 def main() -> None:
-<<<<<<< HEAD
-    parser = argparse.ArgumentParser(
-        description="Server initialization",
-        usage="start_server [-h] [-v | -q] [-H ADDR] [-p PORT] [-s DIRPATH] [-r protocol]",
-    )
-    parser.add_argument(
-        "-v ", "--verbose", action="store_true", help="increase output verbosity"
-    )
-    parser.add_argument(
-        "-q ", "--quiet", action="store_true", help="decrease output verbosity"
-    )
-    parser.add_argument(
-        "-H", "--host", type=str, required=True, metavar="", help="server IP address"
-    )
-    parser.add_argument(
-        "-p", "--port", type=int, required=True, metavar="", help="server port"
-    )
-    parser.add_argument(
-        "-s", "--storage", type=str, metavar="", help="storage dir path"
-    )
-    parser.add_argument(
-        "-r",
-        "--protocol",
-        type=str,
-        default="GBN",
-        metavar="",
-        help="error recovery protocol",
-    )
-
-    args = parser.parse_args()
-=======
     args_parser = ArgsParser(
         description="Server to receive files from a client.",
         usage="server [-h] [-v | -q] [-H ADDR] [-p PORT] [-s STORAGE] [-r PROTOCOL]",
         include_storage=True,
     )
->>>>>>> bffa88db
 
     server = Server(args_parser.get_arguments())
     server.run()
