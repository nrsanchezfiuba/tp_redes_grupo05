--- conflicted
+++ resolved
@@ -22,7 +22,6 @@
 
     async def recv_file(self, name: str, dirpath: str, mode: int) -> None:
         try:
-<<<<<<< HEAD
             os.makedirs(dirpath, exist_ok=True)
             filepath = os.path.join(dirpath, name)
 
@@ -58,24 +57,6 @@
                     except asyncio.TimeoutError:
                         self._print_debug("[DEBUG] No data received, ending transfer")
                         break
-
-=======
-            while True:
-                recv_pkt = await asyncio.wait_for(
-                    self.socket.recv(), TIMEOUT_END_CONECTION
-                )
-
-                if not recv_pkt.header_data.length:
-                    continue
-
-                print("Got data, sending ack")
-                await self.socket.send(Packet.for_ack(0, 0))
-
-                self.save_data(recv_pkt.get_data(), dirpath)
-        except asyncio.TimeoutError:
-            print("TIMEOUT in SW.recv_file")
-            return
->>>>>>> f69c58bc
         except Exception as e:
             print(f"[ERROR] Receive failed: {e}")
             raise
@@ -114,7 +95,6 @@
                         seq_num, 0, block, HeaderFlags.STOP_WAIT.value | mode
                     )
 
-<<<<<<< HEAD
                     retry_count = 0
                     while retry_count < 3:
                         try:
@@ -126,11 +106,6 @@
                                 f"[DEBUG] Attempt {retry_count+1} failed: {e}"
                             )
 
-=======
-                    while retry_count < max_retries:
-                        if await self._send_and_wait_ack(packet, timeout=1.0):
-                            break
->>>>>>> f69c58bc
                         retry_count += 1
                         if retry_count < 3:
                             self._print_debug(
@@ -149,8 +124,7 @@
     async def _send_and_wait_ack(self, packet: Packet, timeout: float = 2.0) -> bool:
         seq_num = packet.get_seq_num()
         self._print_debug(f"[DEBUG] Sending packet seq={seq_num}")
-
-<<<<<<< HEAD
+        
         for attempt in range(3):
             try:
                 await self.socket.send(packet)
@@ -170,16 +144,4 @@
             except asyncio.TimeoutError:
                 self._print_debug("[DEBUG] Timeout waiting for ACK, retrying...")
                 continue
-        return False
-=======
-        received_ack = False
-        try:
-            recv_pkt = await asyncio.wait_for(self.socket.recv(), timeout=timeout)
-            received_ack = recv_pkt.is_ack()
-        except asyncio.TimeoutError:
-            print(" Timeout: No ACK received.")
-        except Exception as e:
-            raise RuntimeError(f"Unexpected error: {e}")
-
-        return received_ack
->>>>>>> f69c58bc
+        return False