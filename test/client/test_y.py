--- conflicted
+++ resolved
@@ -2,13 +2,8 @@
 
 
 class TestX(unittest.TestCase):
-<<<<<<< HEAD
-    def test_util_x(self):
+    def test_util_x(self) -> None:
         val = "client"
-=======
-    def test_util_x(self) -> None:
-        val = get_client()
->>>>>>> b8305487
         self.assertEqual(val, "client")
 
 
